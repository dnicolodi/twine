--- conflicted
+++ resolved
@@ -126,7 +126,34 @@
     monkeypatch.setattr(getpass, 'getpass', lambda prompt: 'entered pw')
 
 
-<<<<<<< HEAD
+@pytest.fixture
+def sampleproject_dist(tmp_path_factory):
+    checkout = tmp_path_factory.mktemp('sampleproject', numbered=False)
+    subprocess.run([
+        'git',
+        'clone', 'https://github.com/pypa/sampleproject',
+        str(checkout),
+    ])
+    with (checkout / 'setup.py').open('r+') as setup:
+        orig = setup.read()
+        sub = orig.replace(
+            "name='sampleproject'", "name='twine-sampleproject'")
+        assert orig != sub
+        setup.seek(0)
+        setup.write(sub)
+    tag = datetime.datetime.now().strftime('%Y%m%d%H%M%S')
+    subprocess.run([
+        sys.executable,
+        'setup.py',
+        'egg_info', '--tag-build', f'post{tag}',
+        'sdist',
+    ],
+        cwd=str(checkout),
+    )
+    dist, = checkout.joinpath('dist').glob('*')
+    return dist
+
+
 class PypiserverEnv(jaraco.envs.ToxEnv):
     """
     Run pypiserver using tox:testenv:pypiserver.
@@ -164,32 +191,4 @@
         request=request,
     )
     url = env.url
-    return munch.Munch.fromDict(locals())
-=======
-@pytest.fixture
-def sampleproject_dist(tmp_path_factory):
-    checkout = tmp_path_factory.mktemp('sampleproject', numbered=False)
-    subprocess.run([
-        'git',
-        'clone', 'https://github.com/pypa/sampleproject',
-        str(checkout),
-    ])
-    with (checkout / 'setup.py').open('r+') as setup:
-        orig = setup.read()
-        sub = orig.replace(
-            "name='sampleproject'", "name='twine-sampleproject'")
-        assert orig != sub
-        setup.seek(0)
-        setup.write(sub)
-    tag = datetime.datetime.now().strftime('%Y%m%d%H%M%S')
-    subprocess.run([
-        sys.executable,
-        'setup.py',
-        'egg_info', '--tag-build', f'post{tag}',
-        'sdist',
-    ],
-        cwd=str(checkout),
-    )
-    dist, = checkout.joinpath('dist').glob('*')
-    return dist
->>>>>>> 94415ac9
+    return munch.Munch.fromDict(locals())