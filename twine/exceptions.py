--- conflicted
+++ resolved
@@ -103,15 +103,16 @@
     pass
 
 
-<<<<<<< HEAD
 class NonInteractive(TwineException):
     """Raised in non-interactive mode when credentials could not be found."""
-=======
+
+    pass
+
+
 class InvalidPyPIUploadURL(TwineException):
     """Repository configuration tries to use PyPI with an incorrect URL.
 
     For example, https://pypi.org instead of https://upload.pypi.org/legacy.
     """
->>>>>>> caecbe0f
 
     pass